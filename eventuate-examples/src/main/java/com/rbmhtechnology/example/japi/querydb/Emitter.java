/*
 * Copyright 2015 - 2016 Red Bull Media House GmbH <http://www.redbullmediahouse.com> - all rights reserved.
 *
 * Licensed under the Apache License, Version 2.0 (the "License");
 * you may not use this file except in compliance with the License.
 * You may obtain a copy of the License at
 *
 *     http://www.apache.org/licenses/LICENSE-2.0
 *
 * Unless required by applicable law or agreed to in writing, software
 * distributed under the License is distributed on an "AS IS" BASIS,
 * WITHOUT WARRANTIES OR CONDITIONS OF ANY KIND, either express or implied.
 * See the License for the specific language governing permissions and
 * limitations under the License.
 */

package com.rbmhtechnology.example.japi.querydb;

import akka.actor.AbstractActor;
import akka.actor.ActorRef;
import com.rbmhtechnology.eventuate.AbstractEventsourcedActor;
import com.rbmhtechnology.eventuate.ResultHandler;

import java.io.Serializable;

public class Emitter extends AbstractEventsourcedActor {

    private Long highestCustomerId = 0L;

    public Emitter(String id, ActorRef eventLog) {
        super(id, eventLog);
    }

    @Override
    public AbstractActor.Receive createOnCommand() {
        return receiveBuilder()
            .match(CreateCustomer.class,
                cmd -> persist(new CustomerCreated(highestCustomerId + 1, cmd.first, cmd.last, cmd.address), ResultHandler.on(
                    c -> getSender().tell(c, getSelf()),
                    this::handleFailure
                )))
            .match(UpdateAddress.class, cmd -> cmd.cid <= highestCustomerId,
                cmd -> persist(new AddressUpdated(cmd.cid, cmd.address), ResultHandler.on(
                    c -> getSender().tell(c, getSelf()),
                    this::handleFailure
                )))
            .match(UpdateAddress.class,
                cmd -> getSender().tell(new Exception(String.format("Customer with %s does not exist", cmd.cid)), getSelf())
            )
            .build();
    }

<<<<<<< HEAD
        setOnCommand(ReceiveBuilder
                .create()
                .match(CreateCustomer.class,
                        cmd -> persist(new CustomerCreated(highestCustomerId + 1, cmd.first, cmd.last, cmd.address), ResultHandler.on(
                                c -> sender().tell(c, self()),
                                this::handleFailure
                        )))
                .match(UpdateAddress.class, cmd -> cmd.cid <= highestCustomerId,
                        cmd -> persist(new AddressUpdated(cmd.cid, cmd.address), ResultHandler.on(
                                c -> sender().tell(c, self()),
                                this::handleFailure
                        )))
                .match(UpdateAddress.class,
                        cmd -> sender().tell(new Exception(String.format("Customer with %s does not exist", cmd.cid)), self())
                )
                .build()
        .onMessage());

        setOnEvent(ReceiveBuilder
                .create()
                .match(CustomerCreated.class,
                        evt -> highestCustomerId = evt.cid
                )
                .build()
        .onMessage());
=======
    @Override
    public AbstractActor.Receive createOnEvent() {
        return receiveBuilder()
            .match(CustomerCreated.class, evt -> highestCustomerId = evt.cid)
            .build();
>>>>>>> 2ee7c627
    }

    private void handleFailure(final Throwable failure) {
        throw new RuntimeException(failure);
    }

    // ---------------
    // Domain Commands
    // ---------------

    public static class CreateCustomer implements Serializable {
        public final String first;
        public final String last;
        public final String address;

        public CreateCustomer(final String first, final String last, final String address) {
            this.first = first;
            this.last = last;
            this.address = address;
        }
    }

    public static class UpdateAddress implements Serializable {
        public final Long cid;
        public final String address;

        public UpdateAddress(final Long cid, final String address) {
            this.cid = cid;
            this.address = address;
        }
    }

    // -------------
    // Domain Events
    // -------------

    public static class CustomerCreated implements Serializable {
        public final Long cid;
        public final String first;
        public final String last;
        public final String address;

        public CustomerCreated(final Long cid, final String first, final String last, final String address) {
            this.cid = cid;
            this.first = first;
            this.last = last;
            this.address = address;
        }
    }

    public static class AddressUpdated implements Serializable {
        public final Long cid;
        public final String address;

        public AddressUpdated(final Long cid, final String address) {
            this.cid = cid;
            this.address = address;
        }
    }
}<|MERGE_RESOLUTION|>--- conflicted
+++ resolved
@@ -50,39 +50,11 @@
             .build();
     }
 
-<<<<<<< HEAD
-        setOnCommand(ReceiveBuilder
-                .create()
-                .match(CreateCustomer.class,
-                        cmd -> persist(new CustomerCreated(highestCustomerId + 1, cmd.first, cmd.last, cmd.address), ResultHandler.on(
-                                c -> sender().tell(c, self()),
-                                this::handleFailure
-                        )))
-                .match(UpdateAddress.class, cmd -> cmd.cid <= highestCustomerId,
-                        cmd -> persist(new AddressUpdated(cmd.cid, cmd.address), ResultHandler.on(
-                                c -> sender().tell(c, self()),
-                                this::handleFailure
-                        )))
-                .match(UpdateAddress.class,
-                        cmd -> sender().tell(new Exception(String.format("Customer with %s does not exist", cmd.cid)), self())
-                )
-                .build()
-        .onMessage());
-
-        setOnEvent(ReceiveBuilder
-                .create()
-                .match(CustomerCreated.class,
-                        evt -> highestCustomerId = evt.cid
-                )
-                .build()
-        .onMessage());
-=======
     @Override
     public AbstractActor.Receive createOnEvent() {
         return receiveBuilder()
             .match(CustomerCreated.class, evt -> highestCustomerId = evt.cid)
             .build();
->>>>>>> 2ee7c627
     }
 
     private void handleFailure(final Throwable failure) {
