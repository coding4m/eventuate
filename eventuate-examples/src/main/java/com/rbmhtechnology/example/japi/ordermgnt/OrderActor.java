/*
 * Copyright 2015 - 2016 Red Bull Media House GmbH <http://www.redbullmediahouse.com> - all rights reserved.
 *
 * Licensed under the Apache License, Version 2.0 (the "License");
 * you may not use this file except in compliance with the License.
 * You may obtain a copy of the License at
 *
 *     http://www.apache.org/licenses/LICENSE-2.0
 *
 * Unless required by applicable law or agreed to in writing, software
 * distributed under the License is distributed on an "AS IS" BASIS,
 * WITHOUT WARRANTIES OR CONDITIONS OF ANY KIND, either express or implied.
 * See the License for the specific language governing permissions and
 * limitations under the License.
 */

package com.rbmhtechnology.example.japi.ordermgnt;

import akka.actor.AbstractActor;
import akka.actor.ActorRef;
import com.rbmhtechnology.eventuate.AbstractEventsourcedActor;
import com.rbmhtechnology.eventuate.ConcurrentVersions;
import com.rbmhtechnology.eventuate.ConcurrentVersionsTree;
import com.rbmhtechnology.eventuate.ResultHandler;
import com.rbmhtechnology.eventuate.SnapshotMetadata;
import com.rbmhtechnology.eventuate.Versioned;
import com.rbmhtechnology.eventuate.VersionedAggregate;
import scala.runtime.BoxedUnit;

import java.util.Collections;
import java.util.HashMap;
import java.util.List;
import java.util.Map;
import java.util.Optional;
import java.util.function.BiFunction;
import java.util.function.Function;
import java.util.stream.IntStream;

import static com.rbmhtechnology.eventuate.VersionedAggregate.AggregateDoesNotExistException;
import static com.rbmhtechnology.eventuate.VersionedAggregate.DomainCmd;
import static com.rbmhtechnology.eventuate.VersionedAggregate.DomainEvt;
import static com.rbmhtechnology.eventuate.VersionedAggregate.Resolve;
import static com.rbmhtechnology.eventuate.VersionedAggregate.Resolved;

public class OrderActor extends AbstractEventsourcedActor {
    private final String orderId;
    private String replicaId;

    private VersionedAggregate<Order, OrderCommand, OrderEvent> order;

    private BiFunction<Order, OrderCommand, OrderEvent> commandValidation = (o, c) -> {
        if (c instanceof CreateOrder)
            return ((CreateOrder) c).event.withCreator(replicaId);
        else
            return c.event;
    };

    private BiFunction<Order, OrderEvent, Order> eventProjection = (o, e) -> {
        if (e instanceof OrderCreated)
            return new Order(((OrderCreated) e).orderId);
        else if (e instanceof OrderCancelled)
            return o.cancel();
        else if (e instanceof OrderItemAdded)
            return o.addItem(((OrderItemAdded) e).item);
        else if (e instanceof OrderItemRemoved)
            return o.removeItem(((OrderItemRemoved) e).item);
        else throw new IllegalArgumentException("event not supported: " + e);
    };

    public OrderActor(String orderId, String replicaId, ActorRef eventLog) {
        super(String.format("j-%s-%s", orderId, replicaId), eventLog);
        this.orderId = orderId;
        this.replicaId = replicaId;
        this.order = VersionedAggregate.create(orderId, commandValidation, eventProjection, OrderDomainCmd.instance, OrderDomainEvt.instance);
<<<<<<< HEAD

        setOnCommand(ReceiveBuilder
                .create()
                .match(CreateOrder.class, c -> order.validateCreate(c, processCommand(orderId, sender(), self())))
                .match(OrderCommand.class, c -> order.validateUpdate(c, processCommand(orderId, sender(), self())))
                .match(Resolve.class, c -> order.validateResolve(c.selected(), replicaId, processCommand(orderId, sender(), self())))
                .match(GetState.class, c -> sender().tell(createStateFromAggregate(orderId, order), self()))
                .match(SaveSnapshot.class, c -> saveState(sender(), self()))
                .build()
        .onMessage());

        setOnEvent(ReceiveBuilder
                .create()
                .match(OrderCreated.class, e -> {
                    order = order.handleCreated(e, lastVectorTimestamp(), lastSystemTimestamp(), lastSequenceNr());
                    if (!recovering()) printOrder(order.getVersions());
                })
                .match(OrderEvent.class, e -> {
                    order = order.handleUpdated(e, lastVectorTimestamp(), lastSystemTimestamp(), lastSequenceNr());
                    if (!recovering()) printOrder(order.getVersions());
                })
                .match(Resolved.class, e -> {
                    order = order.handleResolved(e, lastVectorTimestamp(), lastSystemTimestamp(), lastSequenceNr());
                    if (!recovering()) printOrder(order.getVersions());
                })
                .build()
        .onMessage());

        setOnSnapshot(ReceiveBuilder
                .create()
                .match(ConcurrentVersionsTree.class, s -> {
                    order = order.withAggregate(((ConcurrentVersionsTree<Order, OrderEvent>) s).withProjection(eventProjection));
                    System.out.println(String.format("[%s] Snapshot loaded:", orderId));
                    printOrder(order.getVersions());
                })
                .build()
                .onMessage());

        setOnRecover(ResultHandler
                .onSuccess(v -> {
                    System.out.println(String.format("[%s] Recovery complete:", orderId));
                    printOrder(order.getVersions());
                }));
=======
>>>>>>> 2ee7c627
    }

    @Override
    public Optional<String> getAggregateId() {
        return Optional.of(orderId);
    }

    @Override
    public AbstractActor.Receive createOnCommand() {
        return receiveBuilder()
            .match(CreateOrder.class, c -> order.validateCreate(c, processCommand(orderId, getSender(), getSelf())))
            .match(OrderCommand.class, c -> order.validateUpdate(c, processCommand(orderId, getSender(), getSelf())))
            .match(Resolve.class, c -> order.validateResolve(c.selected(), replicaId, processCommand(orderId, getSender(), getSelf())))
            .match(GetState.class, c -> getSender().tell(createStateFromAggregate(orderId, order), getSelf()))
            .match(SaveSnapshot.class, c -> saveState(getSender(), getSelf()))
            .build();
    }

    private <E> ResultHandler<E> processCommand(final String orderId, final ActorRef sender, final ActorRef self) {
        return ResultHandler.on(
                evt -> processEvent(evt, sender, self),
                err -> sender.tell(new CommandFailure(orderId, err), self)
        );
    }

    private void saveState(final ActorRef sender, final ActorRef self) {
        if (order.getAggregate().isPresent()) {
            save(order.getAggregate().get(), ResultHandler.on(
                metadata -> sender.tell(new SaveSnapshotSuccess(orderId, metadata), self),
                err -> sender.tell(new SaveSnapshotFailure(orderId, err), self)
            ));
        } else {
            sender.tell(new SaveSnapshotFailure(orderId, new AggregateDoesNotExistException(orderId)), self);
        }
    }

    private GetStateSuccess createStateFromAggregate(final String id, final VersionedAggregate<Order, OrderCommand, OrderEvent> agg) {
        return new GetStateSuccess(agg.getAggregate().map(ConcurrentVersions::getAll).map(getVersionMap(id)).orElseGet(Collections::emptyMap));
    }

    private Function<List<Versioned<Order>>, Map<String, List<Versioned<Order>>>> getVersionMap(final String id) {
        return versions -> {
            HashMap<String, List<Versioned<Order>>> map = new HashMap<>();
            map.put(id, versions);
            return map;
        };
    }

    @Override
    public AbstractActor.Receive createOnEvent() {
        return receiveBuilder()
            .match(OrderCreated.class, e -> {
                order = order.handleCreated(e, getLastVectorTimestamp(), getLastSequenceNr());
                if (!isRecovering()) printOrder(order.getVersions());
            })
            .match(OrderEvent.class, e -> {
                order = order.handleUpdated(e, getLastVectorTimestamp(), getLastSequenceNr());
                if (!isRecovering()) printOrder(order.getVersions());
            })
            .match(Resolved.class, e -> {
                order = order.handleResolved(e, getLastVectorTimestamp(), getLastSequenceNr());
                if (!isRecovering()) printOrder(order.getVersions());
            })
            .build();
    }

    private <E> void processEvent(final E event, final ActorRef sender, final ActorRef self) {
        persist(event, ResultHandler.on(
                evt -> sender.tell(new CommandSuccess(orderId), self),
                err -> sender.tell(new CommandFailure(orderId, err), self)
        ));
    }

    @Override
    public AbstractActor.Receive createOnSnapshot() {
        return receiveBuilder()
            .match(ConcurrentVersionsTree.class, s -> {
                order = order.withAggregate(((ConcurrentVersionsTree<Order, OrderEvent>) s).withProjection(eventProjection));
                System.out.println(String.format("[%s] Snapshot loaded:", orderId));
                printOrder(order.getVersions());
            })
            .build();
    }

    @Override
    public ResultHandler<BoxedUnit> createOnRecovery() {
        return ResultHandler
            .onSuccess(v -> {
                System.out.println(String.format("[%s] Recovery complete:", orderId));
                printOrder(order.getVersions());
            });
    }

    static void printOrder(List<Versioned<Order>> versions) {
        if (versions.size() > 1) {
            System.out.println("Conflict:");
            IntStream.range(0, versions.size()).forEach(i -> System.out.println("- version " + i + ": " + versions.get(i).value()));
        } else if (versions.size() == 1) {
            System.out.println(versions.get(0).value());
        }
    }

    // ------------------------------------------------------------------------------
    //  Type class instances needed by VersionedState
    // ------------------------------------------------------------------------------

    public static class OrderDomainCmd implements DomainCmd<OrderCommand> {
        public static OrderDomainCmd instance = new OrderDomainCmd();

        public String origin(OrderCommand cmd) {
            return "";
        }
    }

    public static class OrderDomainEvt implements DomainEvt<OrderEvent> {
        public static OrderDomainEvt instance = new OrderDomainEvt();

        public String origin(OrderEvent evt) {
            if (evt instanceof OrderCreated) {
                return ((OrderCreated) evt).creator;
            } else {
                return "";
            }
        }
    }

    // ------------------------------------------------------------------------------
    //  Order commands
    // ------------------------------------------------------------------------------

    public static abstract class OrderCommand<T extends OrderEvent> extends OrderId {
        public final T event;

        protected OrderCommand(final String orderId, final T event) {
            super(orderId);
            this.event = event;
        }
    }

    public static class CreateOrder extends OrderCommand<OrderCreated> {
        public CreateOrder(String orderId) {
            super(orderId, new OrderCreated(orderId));
        }
    }

    public static class CancelOrder extends OrderCommand<OrderCancelled> {
        public CancelOrder(String orderId) {
            super(orderId, new OrderCancelled(orderId));
        }
    }

    public abstract static class ModifyOrderItems<T extends OrderEvent> extends OrderCommand<T> {
        public final String item;

        protected ModifyOrderItems(final String orderId, final T event, final String item) {
            super(orderId, event);
            this.item = item;
        }
    }

    public static class AddOrderItem extends ModifyOrderItems<OrderItemAdded> {
        public AddOrderItem(final String orderId, final String item) {
            super(orderId, new OrderItemAdded(orderId, item), item);
        }
    }

    public static class RemoveOrderItem extends ModifyOrderItems<OrderItemRemoved> {
        public RemoveOrderItem(final String orderId, final String item) {
            super(orderId, new OrderItemRemoved(orderId, item), item);
        }
    }

    // ------------------------------------------------------------------------------
    //  Order events
    // ------------------------------------------------------------------------------

    public static abstract class OrderEvent extends OrderId {
        protected OrderEvent(String orderId) {
            super(orderId);
        }
    }

    public static class OrderCreated extends OrderEvent {
        public final String creator;

        public OrderCreated(final String orderId) {
            this(orderId, "");
        }

        public OrderCreated(final String orderId, final String creator) {
            super(orderId);
            this.creator = creator;
        }

        public OrderCreated withCreator(final String creator) {
            return new OrderCreated(this.orderId, creator);
        }
    }

    public static class OrderCancelled extends OrderEvent {
        public OrderCancelled(String orderId) {
            super(orderId);
        }
    }

    public abstract static class OrderItemModified extends OrderEvent {
        public final String item;

        protected OrderItemModified(final String orderId, final String item) {
            super(orderId);
            this.item = item;
        }
    }

    public static class OrderItemAdded extends OrderItemModified {
        public OrderItemAdded(final String orderId, final String item) {
            super(orderId, item);
        }
    }

    public static class OrderItemRemoved extends OrderItemModified {
        public OrderItemRemoved(final String orderId, final String item) {
            super(orderId, item);
        }
    }

    // ------------------------------------------------------------------------------
    // Order queries + replies
    // ------------------------------------------------------------------------------

    public static class GetState {
        public static final GetState instance = new GetState();

        private GetState() {
        }
    }

    public static class GetStateSuccess {
        public final Map<String, List<Versioned<Order>>> state;

        private GetStateSuccess(final Map<String, List<Versioned<Order>>> state) {
            this.state = Collections.unmodifiableMap(state);
        }

        public static GetStateSuccess empty() {
            return new GetStateSuccess(Collections.emptyMap());
        }

        public GetStateSuccess merge(final GetStateSuccess that) {
            final Map<String, List<Versioned<Order>>> result = new HashMap<>();
            result.putAll(this.state);
            result.putAll(that.state);
            return new GetStateSuccess(result);
        }
    }

    public static class GetStateFailure {
        public final Throwable cause;

        public GetStateFailure(Throwable cause) {
            this.cause = cause;
        }
    }

    // ------------------------------------------------------------------------------
    // General replies
    // ------------------------------------------------------------------------------

    public static class CommandSuccess extends OrderId {
        public CommandSuccess(String orderId) {
            super(orderId);
        }
    }

    public static class CommandFailure extends OrderId {
        public final Throwable cause;

        public CommandFailure(final String orderId, final Throwable cause) {
            super(orderId);
            this.cause = cause;
        }
    }

    // ------------------------------------------------------------------------------
    // Snapshot command and replies
    // ------------------------------------------------------------------------------

    public static class SaveSnapshot extends OrderId {
        public SaveSnapshot(String orderId) {
            super(orderId);
        }
    }

    public static class SaveSnapshotSuccess extends OrderId {
        public final SnapshotMetadata metadata;

        public SaveSnapshotSuccess(final String orderId, final SnapshotMetadata metadata) {
            super(orderId);
            this.metadata = metadata;
        }
    }

    public static class SaveSnapshotFailure extends OrderId {
        public final Throwable cause;

        public SaveSnapshotFailure(final String orderId, final Throwable cause) {
            super(orderId);
            this.cause = cause;
        }
    }
}<|MERGE_RESOLUTION|>--- conflicted
+++ resolved
@@ -72,52 +72,6 @@
         this.orderId = orderId;
         this.replicaId = replicaId;
         this.order = VersionedAggregate.create(orderId, commandValidation, eventProjection, OrderDomainCmd.instance, OrderDomainEvt.instance);
-<<<<<<< HEAD
-
-        setOnCommand(ReceiveBuilder
-                .create()
-                .match(CreateOrder.class, c -> order.validateCreate(c, processCommand(orderId, sender(), self())))
-                .match(OrderCommand.class, c -> order.validateUpdate(c, processCommand(orderId, sender(), self())))
-                .match(Resolve.class, c -> order.validateResolve(c.selected(), replicaId, processCommand(orderId, sender(), self())))
-                .match(GetState.class, c -> sender().tell(createStateFromAggregate(orderId, order), self()))
-                .match(SaveSnapshot.class, c -> saveState(sender(), self()))
-                .build()
-        .onMessage());
-
-        setOnEvent(ReceiveBuilder
-                .create()
-                .match(OrderCreated.class, e -> {
-                    order = order.handleCreated(e, lastVectorTimestamp(), lastSystemTimestamp(), lastSequenceNr());
-                    if (!recovering()) printOrder(order.getVersions());
-                })
-                .match(OrderEvent.class, e -> {
-                    order = order.handleUpdated(e, lastVectorTimestamp(), lastSystemTimestamp(), lastSequenceNr());
-                    if (!recovering()) printOrder(order.getVersions());
-                })
-                .match(Resolved.class, e -> {
-                    order = order.handleResolved(e, lastVectorTimestamp(), lastSystemTimestamp(), lastSequenceNr());
-                    if (!recovering()) printOrder(order.getVersions());
-                })
-                .build()
-        .onMessage());
-
-        setOnSnapshot(ReceiveBuilder
-                .create()
-                .match(ConcurrentVersionsTree.class, s -> {
-                    order = order.withAggregate(((ConcurrentVersionsTree<Order, OrderEvent>) s).withProjection(eventProjection));
-                    System.out.println(String.format("[%s] Snapshot loaded:", orderId));
-                    printOrder(order.getVersions());
-                })
-                .build()
-                .onMessage());
-
-        setOnRecover(ResultHandler
-                .onSuccess(v -> {
-                    System.out.println(String.format("[%s] Recovery complete:", orderId));
-                    printOrder(order.getVersions());
-                }));
-=======
->>>>>>> 2ee7c627
     }
 
     @Override
