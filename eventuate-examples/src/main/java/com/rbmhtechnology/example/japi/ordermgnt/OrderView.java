/*
 * Copyright 2015 - 2016 Red Bull Media House GmbH <http://www.redbullmediahouse.com> - all rights reserved.
 *
 * Licensed under the Apache License, Version 2.0 (the "License");
 * you may not use this file except in compliance with the License.
 * You may obtain a copy of the License at
 *
 *     http://www.apache.org/licenses/LICENSE-2.0
 *
 * Unless required by applicable law or agreed to in writing, software
 * distributed under the License is distributed on an "AS IS" BASIS,
 * WITHOUT WARRANTIES OR CONDITIONS OF ANY KIND, either express or implied.
 * See the License for the specific language governing permissions and
 * limitations under the License.
 */

package com.rbmhtechnology.example.japi.ordermgnt;

import akka.actor.AbstractActor;
import akka.actor.ActorRef;
import com.rbmhtechnology.eventuate.AbstractEventsourcedView;
import com.rbmhtechnology.example.japi.ordermgnt.OrderActor.OrderEvent;
import javaslang.collection.HashMap;
import javaslang.collection.Map;

public class OrderView extends AbstractEventsourcedView {
    private Map<String, Integer> updateCounts;

    public OrderView(String replicaId, ActorRef eventLog) {
        super(String.format("j-ov-%s", replicaId), eventLog);
        this.updateCounts = HashMap.empty();
    }

<<<<<<< HEAD
        setOnCommand(ReceiveBuilder
                .create()
                .match(GetUpdateCount.class, this::handleGetUpdateCount)
                .build()
        .onMessage());

        setOnEvent(ReceiveBuilder
                .create()
                .match(OrderEvent.class, this::handleOrderEvent)
                .build()
        .onMessage());
=======
    @Override
    public AbstractActor.Receive createOnCommand() {
        return receiveBuilder()
            .match(GetUpdateCount.class, this::handleGetUpdateCount)
            .build();
>>>>>>> 2ee7c627
    }

    public void handleGetUpdateCount(final GetUpdateCount cmd) {
        final String orderId = cmd.orderId;
        sender().tell(new GetUpdateCountSuccess(orderId, updateCounts.get(orderId).getOrElse(0)), getSelf());
    }

    @Override
    public AbstractActor.Receive createOnEvent() {
        return receiveBuilder()
            .match(OrderEvent.class, this::handleOrderEvent)
            .build();
    }

    public void handleOrderEvent(final OrderEvent evt) {
        final String id = evt.orderId;
        updateCounts = updateCounts.put(id, updateCounts.get(id).map(cnt -> cnt + 1).getOrElse(1));
    }

    // ------------------------------------------------------------------------------
    //  Domain commands
    // ------------------------------------------------------------------------------

    public static class GetUpdateCount extends OrderId {
        public GetUpdateCount(String orderId) {
            super(orderId);
        }
    }

    public static class GetUpdateCountSuccess extends OrderId {
        public final int count;

        public GetUpdateCountSuccess(String orderId, int count) {
            super(orderId);
            this.count = count;
        }
    }
}<|MERGE_RESOLUTION|>--- conflicted
+++ resolved
@@ -31,25 +31,11 @@
         this.updateCounts = HashMap.empty();
     }
 
-<<<<<<< HEAD
-        setOnCommand(ReceiveBuilder
-                .create()
-                .match(GetUpdateCount.class, this::handleGetUpdateCount)
-                .build()
-        .onMessage());
-
-        setOnEvent(ReceiveBuilder
-                .create()
-                .match(OrderEvent.class, this::handleOrderEvent)
-                .build()
-        .onMessage());
-=======
     @Override
     public AbstractActor.Receive createOnCommand() {
         return receiveBuilder()
             .match(GetUpdateCount.class, this::handleGetUpdateCount)
             .build();
->>>>>>> 2ee7c627
     }
 
     public void handleGetUpdateCount(final GetUpdateCount cmd) {
