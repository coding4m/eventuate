--- conflicted
+++ resolved
@@ -51,21 +51,12 @@
         updateProgressStmt = session.prepare("UPDATE PROGRESS SET sequence_nr = ? WHERE id = 0");
     }
 
-<<<<<<< HEAD
-        setOnEvent(ReceiveBuilder
-                .create()
-                .match(CustomerCreated.class, c -> batch = batch.append(insertCustomerStmt.bind(c.cid, c.first, c.last, c.address)))
-                .match(AddressUpdated.class, u -> batch = batch.append(updateCustomerStmt.bind(u.address, u.cid)))
-                .build()
-        .onMessage());
-=======
     @Override
     public AbstractActor.Receive createOnEvent() {
         return receiveBuilder()
             .match(CustomerCreated.class, c -> batch = batch.append(insertCustomerStmt.bind(c.cid, c.first, c.last, c.address)))
             .match(AddressUpdated.class, u -> batch = batch.append(updateCustomerStmt.bind(u.address, u.cid)))
             .build();
->>>>>>> 2ee7c627
     }
 
     @Override
